#!/usr/bin/env python

# Copyright 2015 Metaswitch Networks
#
# Licensed under the Apache License, Version 2.0 (the "License");
# you may not use this file except in compliance with the License.
# You may obtain a copy of the License at
#
#     http://www.apache.org/licenses/LICENSE-2.0
#
# Unless required by applicable law or agreed to in writing, software
# distributed under the License is distributed on an "AS IS" BASIS,
# WITHOUT WARRANTIES OR CONDITIONS OF ANY KIND, either express or implied.
# See the License for the specific language governing permissions and
# limitations under the License.

"""calicoctl

Override the host:port of the ETCD server by setting the environment variable
ETCD_AUTHORITY [default: 127.0.0.1:4001]

Usage: calicoctl <command> [<args>...]

    status            Print current status information
    node              Configure the main calico/node container and establish Calico networking
    container         Configure containers and their addresses
    profile           Configure endpoint profiles
    endpoint          Configure the endpoints assigned to existing containers
    pool              Configure ip-pools
    bgp               Configure global bgp
    checksystem       Check for incompatabilities on the host system
    diags             Save diagnostic information

See 'calicoctl <command> --help' to read about a specific subcommand.
"""
import sys
import traceback
import netaddr
from netaddr import AddrFormatError
import re
from docopt import docopt
<<<<<<< HEAD
import sh
import docker
import docker.utils
import docker.errors
from netaddr import IPNetwork, IPAddress
from netaddr.core import AddrFormatError
from prettytable import PrettyTable
from requests.exceptions import ConnectionError

from urllib3.exceptions import MaxRetryError

from pycalico import netns
from pycalico import diags
from pycalico.datastore import (ETCD_AUTHORITY_ENV,
                               ETCD_AUTHORITY_DEFAULT)
from calico_containers.pycalico.datastore_errors import DataStoreError, \
    ProfileNotInEndpoint, ProfileAlreadyInEndpoint, MultipleEndpointsMatch
from calico_containers.pycalico.datastore_datatypes import Rules, BGPPeer, IPPool, \
    Rule
from pycalico.ipam import IPAMClient

hostname = socket.gethostname()
client = IPAMClient()
DOCKER_VERSION = "1.16"
docker_client = docker.Client(version=DOCKER_VERSION,
                              base_url=os.getenv("DOCKER_HOST",
                                                 "unix://var/run/docker.sock"))

ORCHESTRATOR_ID = "docker"

try:
    sysctl = sh.Command._create("sysctl")
except sh.CommandNotFound as e:
    print "Missing command: %s" % e.message

DEFAULT_IPV4_POOL = IPPool("192.168.0.0/16")
DEFAULT_IPV6_POOL = IPPool("fd80:24e2:f998:72d6::/64")

class ConfigError(Exception):
    pass


class Vividict(dict):
    # From http://stackoverflow.com/a/19829714
    def __missing__(self, key):
        value = self[key] = type(self)()
        return value


def get_container_info_or_exit(container_name):
    """
    Get the full container info array from a partial ID or name.

    :param container_name: The partial ID or name of the container.
    :return: The container info array, or sys.exit if not found.
    """
    try:
        info = docker_client.inspect_container(container_name)
    except docker.errors.APIError as e:
        if e.response.status_code == 404:
            print "Container %s was not found." % container_name
        else:
            print e.message
        sys.exit(1)
    return info


def get_container_id(container_name):
    """
    Get the full container ID from a partial ID or name.

    :param container_name: The partial ID or name of the container.
    :return: The container ID as a string.
    """
    info = get_container_info_or_exit(container_name)
    return info["Id"]


def enforce_root():
    """
    Check if the current process is running as the root user.
    :return: Nothing. sys.exit if not running as root.
    """
    if os.geteuid() != 0:
        print >> sys.stderr, "This command must be run as root."
        sys.exit(2)


def get_pool_or_exit(ip):
    """
    Get the first allocation pool that an IP is in.

    :param ip: The IPAddress to find the pool for.
    :return: The pool or sys.exit
    """
    pools = client.get_ip_pools("v%s" % ip.version)
    pool = None
    for candidate_pool in pools:
        if ip in candidate_pool:
            pool = candidate_pool
            break
    if pool is None:
        print "%s is not in any configured pools" % ip
        sys.exit(1)

    return pool


def container_add(container_name, ip, interface):
    """
    Add a container (on this host) to Calico networking with the given IP.

    :param container_name: The name or ID of the container.
    :param ip: An IPAddress object with the desired IP to assign.
    """
    # The netns manipulations must be done as root.
    enforce_root()
    info = get_container_info_or_exit(container_name)
    container_id = info["Id"]

    # Check if the container already exists
    try:
        _ = client.get_endpoint(hostname=hostname,
                                orchestrator_id=ORCHESTRATOR_ID,
                                workload_id=container_id)
    except KeyError:
        # Calico doesn't know about this container.  Continue.
        pass
    else:
        # Calico already set up networking for this container.  Since we got
        # called with an IP address, we shouldn't just silently exit, since
        # that would confuse the user: the container would not be reachable on
        # that IP address.
        print "%s has already been configured with Calico Networking." % \
              container_name
        sys.exit(1)

    # Check the container is actually running.
    if not info["State"]["Running"]:
        print "%s is not currently running." % container_name
        sys.exit(1)

    # Check the IP is in the allocation pool.  If it isn't, BIRD won't export
    # it.
    ip = IPAddress(ip)
    pool = get_pool_or_exit(ip)

    # The next hop IPs for this host are stored in etcd.
    next_hops = client.get_default_next_hops(hostname)
    try:
        next_hops[ip.version]
    except KeyError:
        print "This node is not configured for IPv%d." % ip.version
        sys.exit(1)

    # Assign the IP
    if not client.assign_address(pool, ip):
        print "IP address is already assigned in pool %s " % pool
        sys.exit(1)

    # Actually configure the netns. Defaults to eth1 since eth0 could
    # already be in use (e.g. by the Docker bridge)
    pid = info["State"]["Pid"]
    endpoint = netns.set_up_endpoint(ip=ip,
                                     hostname=hostname,
                                     orchestrator_id=ORCHESTRATOR_ID,
                                     workload_id=container_id,
                                     cpid=pid,
                                     next_hop_ips=next_hops,
                                     veth_name=interface,
                                     proc_alias="/proc")

    # Register the endpoint
    client.set_endpoint(endpoint)

    print "IP %s added to %s" % (ip, container_name)

    # In case the caller needs to know what was created.
    return endpoint


def container_remove(container_name):
    """
    Remove a container (on this host) from Calico networking.

    The container may be left in a state without any working networking.
    If there is a network adaptor in the host namespace used by the container
    then it is removed.

    :param container_name: The name or ID of the container.
    """
    # The netns manipulations must be done as root.
    enforce_root()

    # Resolve the name to ID.
    workload_id = get_container_id(container_name)

    # Find the endpoint ID. We need this to find any ACL rules
    try:
        endpoint = client.get_endpoint(hostname=hostname,
                                       orchestrator_id=ORCHESTRATOR_ID,
                                       workload_id=workload_id)
    except KeyError:
        print "Container %s doesn't contain any endpoints" % container_name
        sys.exit(1)

    # Remove any IP address assignments that this endpoint has
    for net in endpoint.ipv4_nets | endpoint.ipv6_nets:
        assert(net.size == 1)
        ip = net.ip
        pools = client.get_ip_pools("v%s" % ip.version)
        for pool in pools:
            if ip in pool:
                # Ignore failure to unassign address, since we're not
                # enforcing assignments strictly in datastore.py.
                client.unassign_address(pool, ip)

    # Remove the endpoint
    netns.remove_endpoint(endpoint.endpoint_id)

    # Remove the container from the datastore.
    client.remove_workload(hostname, ORCHESTRATOR_ID, workload_id)

    print "Removed Calico interface from %s" % container_name


def node_stop(force):
    if force or len(client.get_endpoints(hostname=hostname, orchestrator_id=ORCHESTRATOR_ID)) == 0:
        client.remove_host(hostname)
        try:
            docker_client.stop("calico-node")
        except docker.errors.APIError as err:
            if err.response.status_code != 404:
                raise

        print "Node stopped and all configuration removed"
    else:
        print "Current host has active endpoints so can't be stopped." + \
              " Force with --force"


def module_loaded(module):
    return any(s.startswith(module) for s in open("/proc/modules").readlines())


def node(ip, node_image, log_dir, ip6="", as_num=None):
    """
    Create the calico-node container and establish Calico networking on this
    host.

    :param ip:  The IPv4 address of the host.
    :param node_image:  The calico-node image to use.
    :param ip6:  The IPv6 address of the host (or None if not configured)
    :param as_num:  The BGP AS Number to use for this node.  If not specified
    the global default value will be used.
    :return:  None.
    """
    # Ensure log directory exists
    if not os.path.exists(log_dir):
        os.makedirs(log_dir)

    # Print warnings for any known system issues before continuing
    checksystem(fix=False, quit_if_error=False)

    # Set up etcd
    ipv4_pools = client.get_ip_pools("v4")
    ipv6_pools = client.get_ip_pools("v6")

    # Create default pools if required
    if not ipv4_pools:
        client.add_ip_pool("v4", DEFAULT_IPV4_POOL)
    if not ipv6_pools:
        client.add_ip_pool("v6", DEFAULT_IPV6_POOL)

    client.ensure_global_config()
    client.create_host(hostname, ip, ip6, as_num)

    try:
        docker_client.remove_container("calico-node", force=True)
    except docker.errors.APIError as err:
        if err.response.status_code != 404:
            raise

    etcd_authority = os.getenv(ETCD_AUTHORITY_ENV, ETCD_AUTHORITY_DEFAULT)

    environment = [
        "HOSTNAME=%s" % hostname,
        "IP=%s" % ip,
        "IP6=%s" % (ip6 or ""),
        "ETCD_AUTHORITY=%s" % etcd_authority,  # etcd host:port
        "FELIX_ETCDADDR=%s" % etcd_authority,  # etcd host:port
    ]

    binds = {
        "/proc":
            {
                "bind": "/proc_host",
                "ro": False
            },
        log_dir:
            {
                "bind": "/var/log/calico",
                "ro": False
            },
        "/usr/share/docker/plugins/": #TODO make this an optional node
        # parameter like log_dir
        #"/run/docker/plugins/":
            {
                "bind": "/usr/share/docker/plugins",
                "ro": False
            }
    }

    host_config = docker.utils.create_host_config(
        privileged=True,
        restart_policy={"Name": "Always"},
        network_mode="host",
        binds=binds)

    _find_or_pull_node_image(node_image, docker_client)
    container = docker_client.create_container(
        node_image,
        name="calico-node",
        detach=True,
        environment=environment,
        host_config=host_config,
        volumes=["/proc_host",
                 "/var/log/calico",
                 "/usr/share/docker/plugins"])
    cid = container["Id"]

    docker_client.start(container)

    print "Calico node is running with id: %s" % cid


def normalize_version(version):
    """
    This function convers a string representation of a version into
    a list of integer values.
    e.g.:   "1.5.10" => [1, 5, 10]
    http://stackoverflow.com/questions/1714027/version-number-comparison
    """
    return [int(x) for x in re.sub(r'(\.0+)*$','', version).split(".")]

def checksystem(fix=False, quit_if_error=False):
    """
    Checks that the system is setup correctly. fix==True, this command will
    attempt to fix any issues it encounters. If any fixes fail, it will
    exit(1). Fix will automatically be set to True if the user specifies --fix
    at the command line.

    :param fix: if True, try to fix any system dependency issues that are
    detected.
    :param quit_if_error: if True, quit with error code 1 if any issues are
    detected, or if any fixes are unsuccesful.
    :return: True if all system dependencies are in the proper state, False if
    they are not. This function will sys.exit(1) instead of returning false if
    quit_if_error == True
    """
    # modprobe and sysctl require root privileges.
    enforce_root()

    system_ok = True
    modprobe = sh.Command._create('modprobe')
    ip6tables = sh.Command._create('ip6tables')
    try:
        ip6tables("-L")
    except:
        if fix:
            try:
                modprobe('ip6_tables')
            except sh.ErrorReturnCode:
                print >> sys.stderr, "ERROR: Could not enable ip6_tables."
                system_ok = False
        else:
            print >> sys.stderr, "WARNING: Unable to detect the ip6_tables " \
                                 "module. Load with `modprobe ip6_tables`"
            system_ok = False

    if not module_loaded("xt_set"):
        if fix:
            try:
                modprobe('xt_set')
            except sh.ErrorReturnCode:
                print >> sys.stderr, "ERROR: Could not enable xt_set."
                system_ok = False
        else:
            print >> sys.stderr, "WARNING: Unable to detect the xt_set " \
                                 "module. Load with `modprobe xt_set`"
            system_ok = False

    # Enable IP forwarding since all compute hosts are vRouters.
    # IPv4 forwarding should be enabled already by docker.
    if "1" not in sysctl("net.ipv4.ip_forward"):
        if fix:
            if "1" not in sysctl("-w", "net.ipv4.ip_forward=1"):
                print >> sys.stderr, "ERROR: Could not enable ipv4 forwarding."
                system_ok = False
        else:
            print >> sys.stderr, "WARNING: ipv4 forwarding is not enabled."
            system_ok = False

    if "1" not in sysctl("net.ipv6.conf.all.forwarding"):
        if fix:
            if "1" not in sysctl("-w", "net.ipv6.conf.all.forwarding=1"):
                print >> sys.stderr, "ERROR: Could not enable ipv6 forwarding."
                system_ok = False
        else:
            print >> sys.stderr, "WARNING: ipv6 forwarding is not enabled."
            system_ok = False

    # Check docker version compatability
    try:
        info = docker_client.version()
    except docker.errors.APIError:
        print >> sys.stderr, "ERROR: Docker server must support " \
                             "Docker Remote API v%s or greater." % DOCKER_VERSION
        system_ok = False
    else:
        api_version = normalize_version(info['ApiVersion'])
        # Check that API Version is above the minimum supported version
        if cmp(api_version, normalize_version(DOCKER_VERSION)) < 0:
            print >> sys.stderr, "ERROR: Docker server must support Docker " \
                                 "Remote API v%s or greater." % DOCKER_VERSION
            system_ok = False

    if quit_if_error and not system_ok:
        sys.exit(1)

    return system_ok


def _find_or_pull_node_image(image_name, client):
    """
    Check if Docker has a cached copy of an image, and if not, attempt to pull
    it.

    :param image_name: The full name of the image.
    :return: None.
    """
    try:
        _ = client.inspect_image(image_name)
    except docker.errors.APIError as err:
        if err.response.status_code == 404:
            # TODO: Display proper status bar
            print "Pulling Docker image %s" % image_name
            client.pull(image_name)


def grep(text, pattern):
    return "\n".join([line for line in text.splitlines() if pattern in line])

=======
from pycalico.datastore_errors import DataStoreError
>>>>>>> 410a92d9

import calico_ctl.node
import calico_ctl.container
import calico_ctl.profile
import calico_ctl.endpoint
import calico_ctl.pool
import calico_ctl.bgp
import calico_ctl.checksystem
import calico_ctl.status
import calico_ctl.diags
from calico_ctl.utils import print_paragraph


def validate_arguments(arguments):
        """
        Validate common argument values.

        :param arguments: Docopt processed arguments.
        """
        # List of valid characters that Felix permits
        valid_chars = '[a-zA-Z0-9_\.\-]'

        # Validate Profiles
        profile_ok = True
        if "<PROFILES>" in arguments or "<PROFILE>" in arguments:
            profiles = arguments.get("<PROFILES>") or arguments.get("<PROFILE>")
            if profiles:
                for profile in profiles:
                    if not re.match("^%s+$" % valid_chars, profile):
                        profile_ok = False
                        break

        # Validate tags
        tag_ok = (arguments.get("<TAG>") is None or
                  re.match("^%s+$" % valid_chars, arguments["<TAG>"]))

        # Validate IPs
        ip_ok = arguments.get("--ip") is None or netaddr.valid_ipv4(arguments.get("--ip"))
        ip6_ok = arguments.get("--ip6") is None or \
                 netaddr.valid_ipv6(arguments.get("--ip6"))
        container_ip_ok = arguments.get("<IP>") is None or \
                          netaddr.valid_ipv4(arguments["<IP>"]) or \
                          netaddr.valid_ipv6(arguments["<IP>"])
        peer_ip_ok = arguments.get("<PEER_IP>") is None or \
                     netaddr.valid_ipv4(arguments["<PEER_IP>"]) or \
                     netaddr.valid_ipv6(arguments["<PEER_IP>"])
        cidr_ok = True
        for arg in ["<CIDR>", "<SRCCIDR>", "<DSTCIDR>"]:
            if arguments.get(arg):
                try:
                    arguments[arg] = str(netaddr.IPNetwork(arguments[arg]))
                except (AddrFormatError, ValueError):
                    # Some versions of Netaddr have a bug causing them to return a
                    # ValueError rather than an AddrFormatError, so catch both.
                    cidr_ok = False
        icmp_ok = True
        for arg in ["<ICMPCODE>", "<ICMPTYPE>"]:
            if arguments.get(arg) is not None:
                try:
                    value = int(arguments[arg])
                    if not (0 <= value < 255):  # Felix doesn't support 255
                        raise ValueError("Invalid %s: %s" % (arg, value))
                except ValueError:
                    icmp_ok = False
        asnum_ok = True
        if arguments.get("<AS_NUM>") or arguments.get("--as"):
            try:
                asnum = int(arguments["<AS_NUM>"] or arguments["--as"])
                asnum_ok = 0 <= asnum <= 4294967295
            except ValueError:
                asnum_ok = False

        if not profile_ok:
            print_paragraph("Profile names must be < 40 character long and can "
                            "only contain numbers, letters, dots, dashes and "
                            "underscores.")
        if not tag_ok:
            print_paragraph("Tags names can only contain numbers, letters, dots, "
                            "dashes and underscores.")
        if not ip_ok:
            print "Invalid IPv4 address specified with --ip argument."
        if not ip6_ok:
            print "Invalid IPv6 address specified with --ip6 argument."
        if not container_ip_ok or not peer_ip_ok:
            print "Invalid IP address specified."
        if not cidr_ok:
            print "Invalid CIDR specified."
        if not icmp_ok:
            print "Invalid ICMP type or code specified."
        if not asnum_ok:
            print "Invalid AS Number specified."

        if not (profile_ok and ip_ok and ip6_ok and tag_ok and peer_ip_ok and
                    container_ip_ok and cidr_ok and icmp_ok and asnum_ok):
            sys.exit(1)


if __name__ == '__main__':
    """
    Calicoctl interprets the first sys.argv (after the file name) as a submodule.
    Calicoctl works on the assumption that each subcommand will have a python
    file sharing its name in the calico_ctl/ directory. This file should
    also have a function sharing that same name which accepts a single
    argument - a docopt processed input dictionary.

    Example:
      calico_ctl/node.py has a function called node(arguments)
    """
    # If no arguments were provided in the function call, add the help flag
    # to trigger the main help message
    if len(sys.argv) == 1:
        docopt(__doc__, options_first=True, argv=['--help'])
        exit(1)

    # Run command through initial docopt processing to determine subcommand
    command_args = docopt(__doc__, options_first=True)

    # Group the additional args together and forward them along
    argv = [command_args['<command>']] + command_args['<args>']

    # Dispatch the appropriate subcommand
    try:
        command = command_args['<command>']

        # Look for a python file in the calico_ctl module which
        # shares the same name as the input command
        command_module = getattr(calico_ctl, command)

        # docopt the arguments through that module's docstring
        arguments = docopt(command_module.__doc__, argv=argv)
        validate_arguments(arguments)

        # Call the dispatch function in that module which should also have
        # the same name
        getattr(command_module, command)(arguments)
    except AttributeError:
        # Unrecognized submodule. Show main help message
        docopt(__doc__, options_first=True, argv=['--help'])
    except SystemExit:
        raise
    except DataStoreError as e:
        print_paragraph(e.message)
        sys.exit(1)
    except BaseException as e:
        print "Unexpected error executing command.\n"
        traceback.print_exc()
        sys.exit(1)<|MERGE_RESOLUTION|>--- conflicted
+++ resolved
@@ -39,463 +39,7 @@
 from netaddr import AddrFormatError
 import re
 from docopt import docopt
-<<<<<<< HEAD
-import sh
-import docker
-import docker.utils
-import docker.errors
-from netaddr import IPNetwork, IPAddress
-from netaddr.core import AddrFormatError
-from prettytable import PrettyTable
-from requests.exceptions import ConnectionError
-
-from urllib3.exceptions import MaxRetryError
-
-from pycalico import netns
-from pycalico import diags
-from pycalico.datastore import (ETCD_AUTHORITY_ENV,
-                               ETCD_AUTHORITY_DEFAULT)
-from calico_containers.pycalico.datastore_errors import DataStoreError, \
-    ProfileNotInEndpoint, ProfileAlreadyInEndpoint, MultipleEndpointsMatch
-from calico_containers.pycalico.datastore_datatypes import Rules, BGPPeer, IPPool, \
-    Rule
-from pycalico.ipam import IPAMClient
-
-hostname = socket.gethostname()
-client = IPAMClient()
-DOCKER_VERSION = "1.16"
-docker_client = docker.Client(version=DOCKER_VERSION,
-                              base_url=os.getenv("DOCKER_HOST",
-                                                 "unix://var/run/docker.sock"))
-
-ORCHESTRATOR_ID = "docker"
-
-try:
-    sysctl = sh.Command._create("sysctl")
-except sh.CommandNotFound as e:
-    print "Missing command: %s" % e.message
-
-DEFAULT_IPV4_POOL = IPPool("192.168.0.0/16")
-DEFAULT_IPV6_POOL = IPPool("fd80:24e2:f998:72d6::/64")
-
-class ConfigError(Exception):
-    pass
-
-
-class Vividict(dict):
-    # From http://stackoverflow.com/a/19829714
-    def __missing__(self, key):
-        value = self[key] = type(self)()
-        return value
-
-
-def get_container_info_or_exit(container_name):
-    """
-    Get the full container info array from a partial ID or name.
-
-    :param container_name: The partial ID or name of the container.
-    :return: The container info array, or sys.exit if not found.
-    """
-    try:
-        info = docker_client.inspect_container(container_name)
-    except docker.errors.APIError as e:
-        if e.response.status_code == 404:
-            print "Container %s was not found." % container_name
-        else:
-            print e.message
-        sys.exit(1)
-    return info
-
-
-def get_container_id(container_name):
-    """
-    Get the full container ID from a partial ID or name.
-
-    :param container_name: The partial ID or name of the container.
-    :return: The container ID as a string.
-    """
-    info = get_container_info_or_exit(container_name)
-    return info["Id"]
-
-
-def enforce_root():
-    """
-    Check if the current process is running as the root user.
-    :return: Nothing. sys.exit if not running as root.
-    """
-    if os.geteuid() != 0:
-        print >> sys.stderr, "This command must be run as root."
-        sys.exit(2)
-
-
-def get_pool_or_exit(ip):
-    """
-    Get the first allocation pool that an IP is in.
-
-    :param ip: The IPAddress to find the pool for.
-    :return: The pool or sys.exit
-    """
-    pools = client.get_ip_pools("v%s" % ip.version)
-    pool = None
-    for candidate_pool in pools:
-        if ip in candidate_pool:
-            pool = candidate_pool
-            break
-    if pool is None:
-        print "%s is not in any configured pools" % ip
-        sys.exit(1)
-
-    return pool
-
-
-def container_add(container_name, ip, interface):
-    """
-    Add a container (on this host) to Calico networking with the given IP.
-
-    :param container_name: The name or ID of the container.
-    :param ip: An IPAddress object with the desired IP to assign.
-    """
-    # The netns manipulations must be done as root.
-    enforce_root()
-    info = get_container_info_or_exit(container_name)
-    container_id = info["Id"]
-
-    # Check if the container already exists
-    try:
-        _ = client.get_endpoint(hostname=hostname,
-                                orchestrator_id=ORCHESTRATOR_ID,
-                                workload_id=container_id)
-    except KeyError:
-        # Calico doesn't know about this container.  Continue.
-        pass
-    else:
-        # Calico already set up networking for this container.  Since we got
-        # called with an IP address, we shouldn't just silently exit, since
-        # that would confuse the user: the container would not be reachable on
-        # that IP address.
-        print "%s has already been configured with Calico Networking." % \
-              container_name
-        sys.exit(1)
-
-    # Check the container is actually running.
-    if not info["State"]["Running"]:
-        print "%s is not currently running." % container_name
-        sys.exit(1)
-
-    # Check the IP is in the allocation pool.  If it isn't, BIRD won't export
-    # it.
-    ip = IPAddress(ip)
-    pool = get_pool_or_exit(ip)
-
-    # The next hop IPs for this host are stored in etcd.
-    next_hops = client.get_default_next_hops(hostname)
-    try:
-        next_hops[ip.version]
-    except KeyError:
-        print "This node is not configured for IPv%d." % ip.version
-        sys.exit(1)
-
-    # Assign the IP
-    if not client.assign_address(pool, ip):
-        print "IP address is already assigned in pool %s " % pool
-        sys.exit(1)
-
-    # Actually configure the netns. Defaults to eth1 since eth0 could
-    # already be in use (e.g. by the Docker bridge)
-    pid = info["State"]["Pid"]
-    endpoint = netns.set_up_endpoint(ip=ip,
-                                     hostname=hostname,
-                                     orchestrator_id=ORCHESTRATOR_ID,
-                                     workload_id=container_id,
-                                     cpid=pid,
-                                     next_hop_ips=next_hops,
-                                     veth_name=interface,
-                                     proc_alias="/proc")
-
-    # Register the endpoint
-    client.set_endpoint(endpoint)
-
-    print "IP %s added to %s" % (ip, container_name)
-
-    # In case the caller needs to know what was created.
-    return endpoint
-
-
-def container_remove(container_name):
-    """
-    Remove a container (on this host) from Calico networking.
-
-    The container may be left in a state without any working networking.
-    If there is a network adaptor in the host namespace used by the container
-    then it is removed.
-
-    :param container_name: The name or ID of the container.
-    """
-    # The netns manipulations must be done as root.
-    enforce_root()
-
-    # Resolve the name to ID.
-    workload_id = get_container_id(container_name)
-
-    # Find the endpoint ID. We need this to find any ACL rules
-    try:
-        endpoint = client.get_endpoint(hostname=hostname,
-                                       orchestrator_id=ORCHESTRATOR_ID,
-                                       workload_id=workload_id)
-    except KeyError:
-        print "Container %s doesn't contain any endpoints" % container_name
-        sys.exit(1)
-
-    # Remove any IP address assignments that this endpoint has
-    for net in endpoint.ipv4_nets | endpoint.ipv6_nets:
-        assert(net.size == 1)
-        ip = net.ip
-        pools = client.get_ip_pools("v%s" % ip.version)
-        for pool in pools:
-            if ip in pool:
-                # Ignore failure to unassign address, since we're not
-                # enforcing assignments strictly in datastore.py.
-                client.unassign_address(pool, ip)
-
-    # Remove the endpoint
-    netns.remove_endpoint(endpoint.endpoint_id)
-
-    # Remove the container from the datastore.
-    client.remove_workload(hostname, ORCHESTRATOR_ID, workload_id)
-
-    print "Removed Calico interface from %s" % container_name
-
-
-def node_stop(force):
-    if force or len(client.get_endpoints(hostname=hostname, orchestrator_id=ORCHESTRATOR_ID)) == 0:
-        client.remove_host(hostname)
-        try:
-            docker_client.stop("calico-node")
-        except docker.errors.APIError as err:
-            if err.response.status_code != 404:
-                raise
-
-        print "Node stopped and all configuration removed"
-    else:
-        print "Current host has active endpoints so can't be stopped." + \
-              " Force with --force"
-
-
-def module_loaded(module):
-    return any(s.startswith(module) for s in open("/proc/modules").readlines())
-
-
-def node(ip, node_image, log_dir, ip6="", as_num=None):
-    """
-    Create the calico-node container and establish Calico networking on this
-    host.
-
-    :param ip:  The IPv4 address of the host.
-    :param node_image:  The calico-node image to use.
-    :param ip6:  The IPv6 address of the host (or None if not configured)
-    :param as_num:  The BGP AS Number to use for this node.  If not specified
-    the global default value will be used.
-    :return:  None.
-    """
-    # Ensure log directory exists
-    if not os.path.exists(log_dir):
-        os.makedirs(log_dir)
-
-    # Print warnings for any known system issues before continuing
-    checksystem(fix=False, quit_if_error=False)
-
-    # Set up etcd
-    ipv4_pools = client.get_ip_pools("v4")
-    ipv6_pools = client.get_ip_pools("v6")
-
-    # Create default pools if required
-    if not ipv4_pools:
-        client.add_ip_pool("v4", DEFAULT_IPV4_POOL)
-    if not ipv6_pools:
-        client.add_ip_pool("v6", DEFAULT_IPV6_POOL)
-
-    client.ensure_global_config()
-    client.create_host(hostname, ip, ip6, as_num)
-
-    try:
-        docker_client.remove_container("calico-node", force=True)
-    except docker.errors.APIError as err:
-        if err.response.status_code != 404:
-            raise
-
-    etcd_authority = os.getenv(ETCD_AUTHORITY_ENV, ETCD_AUTHORITY_DEFAULT)
-
-    environment = [
-        "HOSTNAME=%s" % hostname,
-        "IP=%s" % ip,
-        "IP6=%s" % (ip6 or ""),
-        "ETCD_AUTHORITY=%s" % etcd_authority,  # etcd host:port
-        "FELIX_ETCDADDR=%s" % etcd_authority,  # etcd host:port
-    ]
-
-    binds = {
-        "/proc":
-            {
-                "bind": "/proc_host",
-                "ro": False
-            },
-        log_dir:
-            {
-                "bind": "/var/log/calico",
-                "ro": False
-            },
-        "/usr/share/docker/plugins/": #TODO make this an optional node
-        # parameter like log_dir
-        #"/run/docker/plugins/":
-            {
-                "bind": "/usr/share/docker/plugins",
-                "ro": False
-            }
-    }
-
-    host_config = docker.utils.create_host_config(
-        privileged=True,
-        restart_policy={"Name": "Always"},
-        network_mode="host",
-        binds=binds)
-
-    _find_or_pull_node_image(node_image, docker_client)
-    container = docker_client.create_container(
-        node_image,
-        name="calico-node",
-        detach=True,
-        environment=environment,
-        host_config=host_config,
-        volumes=["/proc_host",
-                 "/var/log/calico",
-                 "/usr/share/docker/plugins"])
-    cid = container["Id"]
-
-    docker_client.start(container)
-
-    print "Calico node is running with id: %s" % cid
-
-
-def normalize_version(version):
-    """
-    This function convers a string representation of a version into
-    a list of integer values.
-    e.g.:   "1.5.10" => [1, 5, 10]
-    http://stackoverflow.com/questions/1714027/version-number-comparison
-    """
-    return [int(x) for x in re.sub(r'(\.0+)*$','', version).split(".")]
-
-def checksystem(fix=False, quit_if_error=False):
-    """
-    Checks that the system is setup correctly. fix==True, this command will
-    attempt to fix any issues it encounters. If any fixes fail, it will
-    exit(1). Fix will automatically be set to True if the user specifies --fix
-    at the command line.
-
-    :param fix: if True, try to fix any system dependency issues that are
-    detected.
-    :param quit_if_error: if True, quit with error code 1 if any issues are
-    detected, or if any fixes are unsuccesful.
-    :return: True if all system dependencies are in the proper state, False if
-    they are not. This function will sys.exit(1) instead of returning false if
-    quit_if_error == True
-    """
-    # modprobe and sysctl require root privileges.
-    enforce_root()
-
-    system_ok = True
-    modprobe = sh.Command._create('modprobe')
-    ip6tables = sh.Command._create('ip6tables')
-    try:
-        ip6tables("-L")
-    except:
-        if fix:
-            try:
-                modprobe('ip6_tables')
-            except sh.ErrorReturnCode:
-                print >> sys.stderr, "ERROR: Could not enable ip6_tables."
-                system_ok = False
-        else:
-            print >> sys.stderr, "WARNING: Unable to detect the ip6_tables " \
-                                 "module. Load with `modprobe ip6_tables`"
-            system_ok = False
-
-    if not module_loaded("xt_set"):
-        if fix:
-            try:
-                modprobe('xt_set')
-            except sh.ErrorReturnCode:
-                print >> sys.stderr, "ERROR: Could not enable xt_set."
-                system_ok = False
-        else:
-            print >> sys.stderr, "WARNING: Unable to detect the xt_set " \
-                                 "module. Load with `modprobe xt_set`"
-            system_ok = False
-
-    # Enable IP forwarding since all compute hosts are vRouters.
-    # IPv4 forwarding should be enabled already by docker.
-    if "1" not in sysctl("net.ipv4.ip_forward"):
-        if fix:
-            if "1" not in sysctl("-w", "net.ipv4.ip_forward=1"):
-                print >> sys.stderr, "ERROR: Could not enable ipv4 forwarding."
-                system_ok = False
-        else:
-            print >> sys.stderr, "WARNING: ipv4 forwarding is not enabled."
-            system_ok = False
-
-    if "1" not in sysctl("net.ipv6.conf.all.forwarding"):
-        if fix:
-            if "1" not in sysctl("-w", "net.ipv6.conf.all.forwarding=1"):
-                print >> sys.stderr, "ERROR: Could not enable ipv6 forwarding."
-                system_ok = False
-        else:
-            print >> sys.stderr, "WARNING: ipv6 forwarding is not enabled."
-            system_ok = False
-
-    # Check docker version compatability
-    try:
-        info = docker_client.version()
-    except docker.errors.APIError:
-        print >> sys.stderr, "ERROR: Docker server must support " \
-                             "Docker Remote API v%s or greater." % DOCKER_VERSION
-        system_ok = False
-    else:
-        api_version = normalize_version(info['ApiVersion'])
-        # Check that API Version is above the minimum supported version
-        if cmp(api_version, normalize_version(DOCKER_VERSION)) < 0:
-            print >> sys.stderr, "ERROR: Docker server must support Docker " \
-                                 "Remote API v%s or greater." % DOCKER_VERSION
-            system_ok = False
-
-    if quit_if_error and not system_ok:
-        sys.exit(1)
-
-    return system_ok
-
-
-def _find_or_pull_node_image(image_name, client):
-    """
-    Check if Docker has a cached copy of an image, and if not, attempt to pull
-    it.
-
-    :param image_name: The full name of the image.
-    :return: None.
-    """
-    try:
-        _ = client.inspect_image(image_name)
-    except docker.errors.APIError as err:
-        if err.response.status_code == 404:
-            # TODO: Display proper status bar
-            print "Pulling Docker image %s" % image_name
-            client.pull(image_name)
-
-
-def grep(text, pattern):
-    return "\n".join([line for line in text.splitlines() if pattern in line])
-
-=======
 from pycalico.datastore_errors import DataStoreError
->>>>>>> 410a92d9
 
 import calico_ctl.node
 import calico_ctl.container
